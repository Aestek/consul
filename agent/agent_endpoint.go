package agent

import (
	"fmt"
	"log"
	"net/http"
	"reflect"
	"strconv"
	"strings"

	"github.com/hashicorp/consul/acl"
	"github.com/hashicorp/consul/agent/checks"
	"github.com/hashicorp/consul/agent/config"
	"github.com/hashicorp/consul/agent/structs"
	"github.com/hashicorp/consul/api"
	"github.com/hashicorp/consul/ipaddr"
	"github.com/hashicorp/consul/lib"
	"github.com/hashicorp/consul/logger"
	"github.com/hashicorp/consul/types"
	"github.com/hashicorp/logutils"
	"github.com/hashicorp/serf/coordinate"
	"github.com/hashicorp/serf/serf"
)

type Self struct {
	Config      interface{}
	DebugConfig map[string]interface{}
	Coord       *coordinate.Coordinate
	Member      serf.Member
	Stats       map[string]map[string]string
	Meta        map[string]string
}

func (s *HTTPServer) AgentSelf(resp http.ResponseWriter, req *http.Request) (interface{}, error) {
	// Fetch the ACL token, if any, and enforce agent policy.
	var token string
	s.parseToken(req, &token)
	rule, err := s.agent.resolveToken(token)
	if err != nil {
		return nil, err
	}
	if rule != nil && !rule.AgentRead(s.agent.config.NodeName) {
		return nil, acl.ErrPermissionDenied
	}

	var cs lib.CoordinateSet
	if !s.agent.config.DisableCoordinates {
		var err error
		if cs, err = s.agent.GetLANCoordinate(); err != nil {
			return nil, err
		}
	}

	config := struct {
		Datacenter string
		NodeName   string
		NodeID     string
		Revision   string
		Server     bool
		Version    string
	}{
		Datacenter: s.agent.config.Datacenter,
		NodeName:   s.agent.config.NodeName,
		NodeID:     string(s.agent.config.NodeID),
		Revision:   s.agent.config.Revision,
		Server:     s.agent.config.ServerMode,
		Version:    s.agent.config.Version,
	}
	return Self{
		Config:      config,
		DebugConfig: s.agent.config.Sanitized(),
		Coord:       cs[s.agent.config.SegmentName],
		Member:      s.agent.LocalMember(),
		Stats:       s.agent.Stats(),
		Meta:        s.agent.State.Metadata(),
	}, nil
}

func (s *HTTPServer) AgentMetrics(resp http.ResponseWriter, req *http.Request) (interface{}, error) {
	// Fetch the ACL token, if any, and enforce agent policy.
	var token string
	s.parseToken(req, &token)
	rule, err := s.agent.resolveToken(token)
	if err != nil {
		return nil, err
	}
	if rule != nil && !rule.AgentRead(s.agent.config.NodeName) {
		return nil, acl.ErrPermissionDenied
	}

	return s.agent.MemSink.DisplayMetrics(resp, req)
}

func (s *HTTPServer) AgentReload(resp http.ResponseWriter, req *http.Request) (interface{}, error) {
	// Fetch the ACL token, if any, and enforce agent policy.
	var token string
	s.parseToken(req, &token)
	rule, err := s.agent.resolveToken(token)
	if err != nil {
		return nil, err
	}
	if rule != nil && !rule.AgentWrite(s.agent.config.NodeName) {
		return nil, acl.ErrPermissionDenied
	}

	// Trigger the reload
	errCh := make(chan error, 0)
	select {
	case <-s.agent.shutdownCh:
		return nil, fmt.Errorf("Agent was shutdown before reload could be completed")
	case s.agent.reloadCh <- errCh:
	}

	// Wait for the result of the reload, or for the agent to shutdown
	select {
	case <-s.agent.shutdownCh:
		return nil, fmt.Errorf("Agent was shutdown before reload could be completed")
	case err := <-errCh:
		return nil, err
	}
}

func (s *HTTPServer) AgentServices(resp http.ResponseWriter, req *http.Request) (interface{}, error) {
	// Fetch the ACL token, if any.
	var token string
	s.parseToken(req, &token)

	services := s.agent.State.Services()
	if err := s.agent.filterServices(token, &services); err != nil {
		return nil, err
	}

	// Use empty list instead of nil
	for id, s := range services {
		if s.Tags == nil {
			clone := *s
			clone.Tags = make([]string, 0)
			services[id] = &clone
		}
	}

	return services, nil
}

func (s *HTTPServer) AgentChecks(resp http.ResponseWriter, req *http.Request) (interface{}, error) {
<<<<<<< HEAD
	if req.Method != "GET" {
        return nil, MethodNotAllowedError{req.Method, []string{"GET"}}
    }

=======
>>>>>>> 559d3515
	// Fetch the ACL token, if any.
	var token string
	s.parseToken(req, &token)

	checks := s.agent.State.Checks()
	if err := s.agent.filterChecks(token, &checks); err != nil {
		return nil, err
	}

	// Use empty list instead of nil
	for id, c := range checks {
		if c.ServiceTags == nil {
			clone := *c
			clone.ServiceTags = make([]string, 0)
			checks[id] = &clone
		}
	}

	return checks, nil
}

func (s *HTTPServer) AgentMembers(resp http.ResponseWriter, req *http.Request) (interface{}, error) {
	// Fetch the ACL token, if any.
	var token string
	s.parseToken(req, &token)

	// Check if the WAN is being queried
	wan := false
	if other := req.URL.Query().Get("wan"); other != "" {
		wan = true
	}

	segment := req.URL.Query().Get("segment")
	if wan {
		switch segment {
		case "", api.AllSegments:
			// The zero value and the special "give me all members"
			// key are ok, otherwise the argument doesn't apply to
			// the WAN.
		default:
			resp.WriteHeader(http.StatusBadRequest)
			fmt.Fprint(resp, "Cannot provide a segment with wan=true")
			return nil, nil
		}
	}

	var members []serf.Member
	if wan {
		members = s.agent.WANMembers()
	} else {
		var err error
		if segment == api.AllSegments {
			members, err = s.agent.delegate.LANMembersAllSegments()
		} else {
			members, err = s.agent.delegate.LANSegmentMembers(segment)
		}
		if err != nil {
			return nil, err
		}
	}
	if err := s.agent.filterMembers(token, &members); err != nil {
		return nil, err
	}
	return members, nil
}

func (s *HTTPServer) AgentJoin(resp http.ResponseWriter, req *http.Request) (interface{}, error) {
	// Fetch the ACL token, if any, and enforce agent policy.
	var token string
	s.parseToken(req, &token)
	rule, err := s.agent.resolveToken(token)
	if err != nil {
		return nil, err
	}
	if rule != nil && !rule.AgentWrite(s.agent.config.NodeName) {
		return nil, acl.ErrPermissionDenied
	}

	// Check if the WAN is being queried
	wan := false
	if other := req.URL.Query().Get("wan"); other != "" {
		wan = true
	}

	// Get the address
	addr := strings.TrimPrefix(req.URL.Path, "/v1/agent/join/")
	if wan {
		_, err = s.agent.JoinWAN([]string{addr})
	} else {
		_, err = s.agent.JoinLAN([]string{addr})
	}
	return nil, err
}

func (s *HTTPServer) AgentLeave(resp http.ResponseWriter, req *http.Request) (interface{}, error) {
	// Fetch the ACL token, if any, and enforce agent policy.
	var token string
	s.parseToken(req, &token)
	rule, err := s.agent.resolveToken(token)
	if err != nil {
		return nil, err
	}
	if rule != nil && !rule.AgentWrite(s.agent.config.NodeName) {
		return nil, acl.ErrPermissionDenied
	}

	if err := s.agent.Leave(); err != nil {
		return nil, err
	}
	return nil, s.agent.ShutdownAgent()
}

func (s *HTTPServer) AgentForceLeave(resp http.ResponseWriter, req *http.Request) (interface{}, error) {
	// Fetch the ACL token, if any, and enforce agent policy.
	var token string
	s.parseToken(req, &token)
	rule, err := s.agent.resolveToken(token)
	if err != nil {
		return nil, err
	}
	if rule != nil && !rule.AgentWrite(s.agent.config.NodeName) {
		return nil, acl.ErrPermissionDenied
	}

	addr := strings.TrimPrefix(req.URL.Path, "/v1/agent/force-leave/")
	return nil, s.agent.ForceLeave(addr)
}

// syncChanges is a helper function which wraps a blocking call to sync
// services and checks to the server. If the operation fails, we only
// only warn because the write did succeed and anti-entropy will sync later.
func (s *HTTPServer) syncChanges() {
	if err := s.agent.State.SyncChanges(); err != nil {
		s.agent.logger.Printf("[ERR] agent: failed to sync changes: %v", err)
	}
}

func (s *HTTPServer) AgentRegisterCheck(resp http.ResponseWriter, req *http.Request) (interface{}, error) {
	var args structs.CheckDefinition
	// Fixup the type decode of TTL or Interval.
	decodeCB := func(raw interface{}) error {
		return FixupCheckType(raw)
	}
	if err := decodeBody(req, &args, decodeCB); err != nil {
		resp.WriteHeader(http.StatusBadRequest)
		fmt.Fprintf(resp, "Request decode failed: %v", err)
		return nil, nil
	}

	// Verify the check has a name.
	if args.Name == "" {
		resp.WriteHeader(http.StatusBadRequest)
		fmt.Fprint(resp, "Missing check name")
		return nil, nil
	}

	if args.Status != "" && !structs.ValidStatus(args.Status) {
		resp.WriteHeader(http.StatusBadRequest)
		fmt.Fprint(resp, "Bad check status")
		return nil, nil
	}

	// Construct the health check.
	health := args.HealthCheck(s.agent.config.NodeName)

	// Verify the check type.
	chkType := args.CheckType()
	err := chkType.Validate()
	if err != nil {
		resp.WriteHeader(http.StatusBadRequest)
		fmt.Fprint(resp, fmt.Errorf("Invalid check: %v", err))
		return nil, nil
	}

	// Get the provided token, if any, and vet against any ACL policies.
	var token string
	s.parseToken(req, &token)
	if err := s.agent.vetCheckRegister(token, health); err != nil {
		return nil, err
	}

	// Add the check.
	if err := s.agent.AddCheck(health, chkType, true, token); err != nil {
		return nil, err
	}
	s.syncChanges()
	return nil, nil
}

func (s *HTTPServer) AgentDeregisterCheck(resp http.ResponseWriter, req *http.Request) (interface{}, error) {
	checkID := types.CheckID(strings.TrimPrefix(req.URL.Path, "/v1/agent/check/deregister/"))

	// Get the provided token, if any, and vet against any ACL policies.
	var token string
	s.parseToken(req, &token)
	if err := s.agent.vetCheckUpdate(token, checkID); err != nil {
		return nil, err
	}

	if err := s.agent.RemoveCheck(checkID, true); err != nil {
		return nil, err
	}
	s.syncChanges()
	return nil, nil
}

func (s *HTTPServer) AgentCheckPass(resp http.ResponseWriter, req *http.Request) (interface{}, error) {
	checkID := types.CheckID(strings.TrimPrefix(req.URL.Path, "/v1/agent/check/pass/"))
	note := req.URL.Query().Get("note")

	// Get the provided token, if any, and vet against any ACL policies.
	var token string
	s.parseToken(req, &token)
	if err := s.agent.vetCheckUpdate(token, checkID); err != nil {
		return nil, err
	}

	if err := s.agent.updateTTLCheck(checkID, api.HealthPassing, note); err != nil {
		return nil, err
	}
	s.syncChanges()
	return nil, nil
}

func (s *HTTPServer) AgentCheckWarn(resp http.ResponseWriter, req *http.Request) (interface{}, error) {
	checkID := types.CheckID(strings.TrimPrefix(req.URL.Path, "/v1/agent/check/warn/"))
	note := req.URL.Query().Get("note")

	// Get the provided token, if any, and vet against any ACL policies.
	var token string
	s.parseToken(req, &token)
	if err := s.agent.vetCheckUpdate(token, checkID); err != nil {
		return nil, err
	}

	if err := s.agent.updateTTLCheck(checkID, api.HealthWarning, note); err != nil {
		return nil, err
	}
	s.syncChanges()
	return nil, nil
}

func (s *HTTPServer) AgentCheckFail(resp http.ResponseWriter, req *http.Request) (interface{}, error) {
	checkID := types.CheckID(strings.TrimPrefix(req.URL.Path, "/v1/agent/check/fail/"))
	note := req.URL.Query().Get("note")

	// Get the provided token, if any, and vet against any ACL policies.
	var token string
	s.parseToken(req, &token)
	if err := s.agent.vetCheckUpdate(token, checkID); err != nil {
		return nil, err
	}

	if err := s.agent.updateTTLCheck(checkID, api.HealthCritical, note); err != nil {
		return nil, err
	}
	s.syncChanges()
	return nil, nil
}

// checkUpdate is the payload for a PUT to AgentCheckUpdate.
type checkUpdate struct {
	// Status us one of the api.Health* states, "passing", "warning", or
	// "critical".
	Status string

	// Output is the information to post to the UI for operators as the
	// output of the process that decided to hit the TTL check. This is
	// different from the note field that's associated with the check
	// itself.
	Output string
}

// AgentCheckUpdate is a PUT-based alternative to the GET-based Pass/Warn/Fail
// APIs.
func (s *HTTPServer) AgentCheckUpdate(resp http.ResponseWriter, req *http.Request) (interface{}, error) {
	var update checkUpdate
	if err := decodeBody(req, &update, nil); err != nil {
		resp.WriteHeader(http.StatusBadRequest)
		fmt.Fprintf(resp, "Request decode failed: %v", err)
		return nil, nil
	}

	switch update.Status {
	case api.HealthPassing:
	case api.HealthWarning:
	case api.HealthCritical:
	default:
		resp.WriteHeader(http.StatusBadRequest)
		fmt.Fprintf(resp, "Invalid check status: '%s'", update.Status)
		return nil, nil
	}

	total := len(update.Output)
	if total > checks.BufSize {
		update.Output = fmt.Sprintf("%s ... (captured %d of %d bytes)",
			update.Output[:checks.BufSize], checks.BufSize, total)
	}

	checkID := types.CheckID(strings.TrimPrefix(req.URL.Path, "/v1/agent/check/update/"))

	// Get the provided token, if any, and vet against any ACL policies.
	var token string
	s.parseToken(req, &token)
	if err := s.agent.vetCheckUpdate(token, checkID); err != nil {
		return nil, err
	}

	if err := s.agent.updateTTLCheck(checkID, update.Status, update.Output); err != nil {
		return nil, err
	}
	s.syncChanges()
	return nil, nil
}

func AgentHealthService(field string, value string, s *HTTPServer, resp http.ResponseWriter, req *http.Request) (interface{}, error) {
    checks := s.agent.State.Checks()
	serviceChecks := make(api.HealthChecks, 0)
	for _, c := range checks {
        reflectValue := reflect.ValueOf(c)
        propertyValue := string(reflect.Indirect(reflectValue).FieldByName(field).String())
		if propertyValue == value {
			// TODO: harmonize struct.HealthCheck and api.HealthCheck (or at least extract conversion function)
			healthCheck := &api.HealthCheck{
				Node:        c.Node,
				CheckID:     string(c.CheckID),
				Name:        c.Name,
				Status:      c.Status,
				Notes:       c.Notes,
				Output:      c.Output,
				ServiceID:   c.ServiceID,
				ServiceName: c.ServiceName,
				ServiceTags: c.ServiceTags,
			}
			serviceChecks = append(serviceChecks, healthCheck)
		}
	}
	if len(serviceChecks) == 0 {
		resp.WriteHeader(http.StatusBadRequest)
		fmt.Fprintf(resp, "Invalid %s %s", field, value)
		return nil, nil
	}
	status := serviceChecks.AggregatedStatus()
	switch status {
	case api.HealthWarning:
		resp.WriteHeader(http.StatusTooManyRequests)
	case api.HealthPassing:
		resp.WriteHeader(http.StatusOK)
	default:
		resp.WriteHeader(http.StatusServiceUnavailable)
	}
	fmt.Fprint(resp, status)
	return nil, nil
}

func (s *HTTPServer) AgentHealthServiceId(resp http.ResponseWriter, req *http.Request) (interface{}, error) {
	if req.Method != "GET" {
		return nil, MethodNotAllowedError{req.Method, []string{"GET"}}
	}

	// Pull out the service id (service id since there may be several instance of the same service on this host)
	serviceID := strings.TrimPrefix(req.URL.Path, "/v1/agent/health/service/id/")
	if serviceID == "" {
		resp.WriteHeader(http.StatusBadRequest)
		fmt.Fprint(resp, "Missing service id")
		return nil, nil
	}
    return AgentHealthService("ServiceID", serviceID, s, resp, req)
}

func (s *HTTPServer) AgentHealthServiceName(resp http.ResponseWriter, req *http.Request) (interface{}, error) {
	if req.Method != "GET" {
		return nil, MethodNotAllowedError{req.Method, []string{"GET"}}
	}

	// Pull out the service name
	serviceName := strings.TrimPrefix(req.URL.Path, "/v1/agent/health/service/name/")
	if serviceName == "" {
		resp.WriteHeader(http.StatusBadRequest)
		fmt.Fprint(resp, "Missing service name")
		return nil, nil
	}
    return AgentHealthService("ServiceName", serviceName, s, resp, req)
}

func (s *HTTPServer) AgentRegisterService(resp http.ResponseWriter, req *http.Request) (interface{}, error) {
	var args structs.ServiceDefinition
	// Fixup the type decode of TTL or Interval if a check if provided.
	decodeCB := func(raw interface{}) error {
		rawMap, ok := raw.(map[string]interface{})
		if !ok {
			return nil
		}

		// see https://github.com/hashicorp/consul/pull/3557 why we need this
		// and why we should get rid of it.
		config.TranslateKeys(rawMap, map[string]string{
			"enable_tag_override": "EnableTagOverride",
		})

		for k, v := range rawMap {
			switch strings.ToLower(k) {
			case "check":
				if err := FixupCheckType(v); err != nil {
					return err
				}
			case "checks":
				chkTypes, ok := v.([]interface{})
				if !ok {
					continue
				}
				for _, chkType := range chkTypes {
					if err := FixupCheckType(chkType); err != nil {
						return err
					}
				}
			}
		}
		return nil
	}
	if err := decodeBody(req, &args, decodeCB); err != nil {
		resp.WriteHeader(http.StatusBadRequest)
		fmt.Fprintf(resp, "Request decode failed: %v", err)
		return nil, nil
	}

	// Verify the service has a name.
	if args.Name == "" {
		resp.WriteHeader(http.StatusBadRequest)
		fmt.Fprint(resp, "Missing service name")
		return nil, nil
	}

	// Check the service address here and in the catalog RPC endpoint
	// since service registration isn't synchronous.
	if ipaddr.IsAny(args.Address) {
		resp.WriteHeader(http.StatusBadRequest)
		fmt.Fprintf(resp, "Invalid service address")
		return nil, nil
	}

	// Get the node service.
	ns := args.NodeService()

	// Verify the check type.
	chkTypes, err := args.CheckTypes()
	if err != nil {
		resp.WriteHeader(http.StatusBadRequest)
		fmt.Fprint(resp, fmt.Errorf("Invalid check: %v", err))
		return nil, nil
	}
	for _, check := range chkTypes {
		if check.Status != "" && !structs.ValidStatus(check.Status) {
			resp.WriteHeader(http.StatusBadRequest)
			fmt.Fprint(resp, "Status for checks must 'passing', 'warning', 'critical'")
			return nil, nil
		}
	}

	// Get the provided token, if any, and vet against any ACL policies.
	var token string
	s.parseToken(req, &token)
	if err := s.agent.vetServiceRegister(token, ns); err != nil {
		return nil, err
	}

	// Add the service.
	if err := s.agent.AddService(ns, chkTypes, true, token); err != nil {
		return nil, err
	}
	s.syncChanges()
	return nil, nil
}

func (s *HTTPServer) AgentDeregisterService(resp http.ResponseWriter, req *http.Request) (interface{}, error) {
	serviceID := strings.TrimPrefix(req.URL.Path, "/v1/agent/service/deregister/")

	// Get the provided token, if any, and vet against any ACL policies.
	var token string
	s.parseToken(req, &token)
	if err := s.agent.vetServiceUpdate(token, serviceID); err != nil {
		return nil, err
	}

	if err := s.agent.RemoveService(serviceID, true); err != nil {
		return nil, err
	}
	s.syncChanges()
	return nil, nil
}

func (s *HTTPServer) AgentServiceMaintenance(resp http.ResponseWriter, req *http.Request) (interface{}, error) {
	// Ensure we have a service ID
	serviceID := strings.TrimPrefix(req.URL.Path, "/v1/agent/service/maintenance/")
	if serviceID == "" {
		resp.WriteHeader(http.StatusBadRequest)
		fmt.Fprint(resp, "Missing service ID")
		return nil, nil
	}

	// Ensure we have some action
	params := req.URL.Query()
	if _, ok := params["enable"]; !ok {
		resp.WriteHeader(http.StatusBadRequest)
		fmt.Fprint(resp, "Missing value for enable")
		return nil, nil
	}

	raw := params.Get("enable")
	enable, err := strconv.ParseBool(raw)
	if err != nil {
		resp.WriteHeader(http.StatusBadRequest)
		fmt.Fprintf(resp, "Invalid value for enable: %q", raw)
		return nil, nil
	}

	// Get the provided token, if any, and vet against any ACL policies.
	var token string
	s.parseToken(req, &token)
	if err := s.agent.vetServiceUpdate(token, serviceID); err != nil {
		return nil, err
	}

	if enable {
		reason := params.Get("reason")
		if err = s.agent.EnableServiceMaintenance(serviceID, reason, token); err != nil {
			resp.WriteHeader(http.StatusNotFound)
			fmt.Fprint(resp, err.Error())
			return nil, nil
		}
	} else {
		if err = s.agent.DisableServiceMaintenance(serviceID); err != nil {
			resp.WriteHeader(http.StatusNotFound)
			fmt.Fprint(resp, err.Error())
			return nil, nil
		}
	}
	s.syncChanges()
	return nil, nil
}

func (s *HTTPServer) AgentNodeMaintenance(resp http.ResponseWriter, req *http.Request) (interface{}, error) {
	// Ensure we have some action
	params := req.URL.Query()
	if _, ok := params["enable"]; !ok {
		resp.WriteHeader(http.StatusBadRequest)
		fmt.Fprint(resp, "Missing value for enable")
		return nil, nil
	}

	raw := params.Get("enable")
	enable, err := strconv.ParseBool(raw)
	if err != nil {
		resp.WriteHeader(http.StatusBadRequest)
		fmt.Fprintf(resp, "Invalid value for enable: %q", raw)
		return nil, nil
	}

	// Get the provided token, if any, and vet against any ACL policies.
	var token string
	s.parseToken(req, &token)
	rule, err := s.agent.resolveToken(token)
	if err != nil {
		return nil, err
	}
	if rule != nil && !rule.NodeWrite(s.agent.config.NodeName, nil) {
		return nil, acl.ErrPermissionDenied
	}

	if enable {
		s.agent.EnableNodeMaintenance(params.Get("reason"), token)
	} else {
		s.agent.DisableNodeMaintenance()
	}
	s.syncChanges()
	return nil, nil
}

func (s *HTTPServer) AgentMonitor(resp http.ResponseWriter, req *http.Request) (interface{}, error) {
	// Fetch the ACL token, if any, and enforce agent policy.
	var token string
	s.parseToken(req, &token)
	rule, err := s.agent.resolveToken(token)
	if err != nil {
		return nil, err
	}
	if rule != nil && !rule.AgentRead(s.agent.config.NodeName) {
		return nil, acl.ErrPermissionDenied
	}

	// Get the provided loglevel.
	logLevel := req.URL.Query().Get("loglevel")
	if logLevel == "" {
		logLevel = "INFO"
	}

	// Upper case the level since that's required by the filter.
	logLevel = strings.ToUpper(logLevel)

	// Create a level filter and flusher.
	filter := logger.LevelFilter()
	filter.MinLevel = logutils.LogLevel(logLevel)
	if !logger.ValidateLevelFilter(filter.MinLevel, filter) {
		resp.WriteHeader(http.StatusBadRequest)
		fmt.Fprintf(resp, "Unknown log level: %s", filter.MinLevel)
		return nil, nil
	}
	flusher, ok := resp.(http.Flusher)
	if !ok {
		return nil, fmt.Errorf("Streaming not supported")
	}

	// Set up a log handler.
	handler := &httpLogHandler{
		filter: filter,
		logCh:  make(chan string, 512),
		logger: s.agent.logger,
	}
	s.agent.LogWriter.RegisterHandler(handler)
	defer s.agent.LogWriter.DeregisterHandler(handler)
	notify := resp.(http.CloseNotifier).CloseNotify()

	// Send header so client can start streaming body
	resp.WriteHeader(http.StatusOK)
	flusher.Flush()

	// Stream logs until the connection is closed.
	for {
		select {
		case <-notify:
			s.agent.LogWriter.DeregisterHandler(handler)
			if handler.droppedCount > 0 {
				s.agent.logger.Printf("[WARN] agent: Dropped %d logs during monitor request", handler.droppedCount)
			}
			return nil, nil
		case log := <-handler.logCh:
			fmt.Fprintln(resp, log)
			flusher.Flush()
		}
	}
}

type httpLogHandler struct {
	filter       *logutils.LevelFilter
	logCh        chan string
	logger       *log.Logger
	droppedCount int
}

func (h *httpLogHandler) HandleLog(log string) {
	// Check the log level
	if !h.filter.Check([]byte(log)) {
		return
	}

	// Do a non-blocking send
	select {
	case h.logCh <- log:
	default:
		// Just increment a counter for dropped logs to this handler; we can't log now
		// because the lock is already held by the LogWriter invoking this
		h.droppedCount++
	}
}

func (s *HTTPServer) AgentToken(resp http.ResponseWriter, req *http.Request) (interface{}, error) {
	if s.checkACLDisabled(resp, req) {
		return nil, nil
	}

	// Fetch the ACL token, if any, and enforce agent policy.
	var token string
	s.parseToken(req, &token)
	rule, err := s.agent.resolveToken(token)
	if err != nil {
		return nil, err
	}
	if rule != nil && !rule.AgentWrite(s.agent.config.NodeName) {
		return nil, acl.ErrPermissionDenied
	}

	// The body is just the token, but it's in a JSON object so we can add
	// fields to this later if needed.
	var args api.AgentToken
	if err := decodeBody(req, &args, nil); err != nil {
		resp.WriteHeader(http.StatusBadRequest)
		fmt.Fprintf(resp, "Request decode failed: %v", err)
		return nil, nil
	}

	// Figure out the target token.
	target := strings.TrimPrefix(req.URL.Path, "/v1/agent/token/")
	switch target {
	case "acl_token":
		s.agent.tokens.UpdateUserToken(args.Token)

	case "acl_agent_token":
		s.agent.tokens.UpdateAgentToken(args.Token)

	case "acl_agent_master_token":
		s.agent.tokens.UpdateAgentMasterToken(args.Token)

	case "acl_replication_token":
		s.agent.tokens.UpdateACLReplicationToken(args.Token)

	default:
		resp.WriteHeader(http.StatusNotFound)
		fmt.Fprintf(resp, "Token %q is unknown", target)
		return nil, nil
	}

	s.agent.logger.Printf("[INFO] Updated agent's ACL token %q", target)
	return nil, nil
}<|MERGE_RESOLUTION|>--- conflicted
+++ resolved
@@ -143,13 +143,6 @@
 }
 
 func (s *HTTPServer) AgentChecks(resp http.ResponseWriter, req *http.Request) (interface{}, error) {
-<<<<<<< HEAD
-	if req.Method != "GET" {
-        return nil, MethodNotAllowedError{req.Method, []string{"GET"}}
-    }
-
-=======
->>>>>>> 559d3515
 	// Fetch the ACL token, if any.
 	var token string
 	s.parseToken(req, &token)
